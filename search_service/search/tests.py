import requests
import json


def test_ingest():
    collections = [
        # "https://iiif.ub.uni-leipzig.de/static/collections/Drucke17/collection.json",
        # "https://iiif.ub.uni-leipzig.de/static/collections/Drucke16/collection.json",
        # "https://iiif.ub.uni-leipzig.de/static/collections/misc/cdvost2018.json",
<<<<<<< HEAD
        "https://iiif.hab.de/collection/project/mssox.json",
        "https://www.e-codices.unifr.ch/metadata/iiif/collection/sl.json",
        # "https://www.e-codices.unifr.ch/metadata/iiif/collection/saa.json",
        # "https://www.e-codices.unifr.ch/metadata/iiif/collection/bge.json",
        "https://digital.library.villanova.edu/Collection/vudl:294849/IIIF",
        "https://digital.library.villanova.edu/Collection/vudl:289364/IIIF",
=======
        # "https://iiif.hab.de/collection/project/mssox.json",
        # "https://www.e-codices.unifr.ch/metadata/iiif/collection/sl.json",
        # "https://www.e-codices.unifr.ch/metadata/iiif/collection/saa.json",
        # "https://www.e-codices.unifr.ch/metadata/iiif/collection/bge.json",
        # "https://digital.library.villanova.edu/Collection/vudl:294849/IIIF",
        # "https://digital.library.villanova.edu/Collection/vudl:289364/IIIF",
>>>>>>> d78ed9bc
        # "https://digital.library.villanova.edu/Collection/vudl:313874/IIIF",
        # "https://digital.library.villanova.edu/Collection/vudl:293828/IIIF",
        # "https://digital.library.villanova.edu/Collection/vudl:287996/IIIF",
        # "https://digital.library.villanova.edu/Collection/vudl:321794/IIIF",
        # "https://digital.library.villanova.edu/Collection/vudl:289113/IIIF",
<<<<<<< HEAD
        "https://view.nls.uk/collections/7446/74466699.json",
=======
        # "https://view.nls.uk/collections/7446/74466699.json",
        # "https://wellcomelibrary.org/service/collections/topics/Alcoholism/",
        # "https://wellcomelibrary.org/service/collections/topics/dragons/",
        # "https://wellcomelibrary.org/service/collections/authors/Aldrovandi,%20Ulisse,/"
        # "https://wellcomelibrary.org/service/collections/topics/Mydriasis/",
        # "https://wellcomelibrary.org/service/collections/topics/Abipon%20Indians/",
        "https://wellcomelibrary.org/service/collections/topics/Acropora/",
>>>>>>> d78ed9bc
    ]
    for coll in collections:
        collection = requests.get(coll).json()
        manifests = collection.get("members", collection.get("manifests", None))
        for m in manifests:
            print(m["@id"])
            j = requests.get(m["@id"]).json()
            if j:
                post_json = {
                    "contexts": [  # List of contexts with their id and type
                        {"id": "urn:madoc:site:2", "type": "Site"},
                        {"id": coll, "type": "Collection"},
                    ],
                    "resource": j,  # this is the JSON for the IIIF resource
                    "id": f"urn:madoc:manifest:{m['@id'].split('/')[-2]}",  # Madoc ID for the subject/object
                    "thumbnail": f"http://madoc.foo/thumbnail/{m['@id'].split('/')[-2]}/fake.jpg",  # Thumbnail URL
                    "cascade": True
                }
                headers = {"Content-Type": "application/json", "Accept": "application/json"}
                p = requests.post(
                    url="http://localhost:8000/api/search/iiif", json=post_json, headers=headers
                )
                print(p.status_code)


def test_faceted_query():
    headers = {"Content-Type": "application/json", "Accept": "application/json"}

    query = {
        # "fulltext": "Abbey",
        "facet_fields": ['text language', 'place of origin (english)',
                         'collection name', 'publisher', "persons", "material", "location"],
        "contexts": ["urn:madoc:site:2"],
        "facets": [
            {"type": "metadata", "subtype": "collection name", "value": "Staat", "field_lookup": "istartswith"},
            {"type": "metadata", "subtype": "material", "value": "paper"},
            {"type": "metadata", "subtype": "material", "value": "parchment"},
            {"type": "metadata", "subtype": "text language", "value": "German"},
            # {
            #     "type": "metadata",
            #     "subtype": "text language",
            #     "value": "French",
            # },
            # {
            #     "type": "metadata",
            #     "subtype": "text language",
            #     "value": "Latin",
            # },
            # {"type": "metadata", "subtype": "author", "value": "Smith, John"},
        ],
    }
    #
    # query = {
    #     "fulltext": "Götter",
    #     "search_language": "german",
    #     "contexts": ["urn:madoc:site:2"],
    #     "facets": [
    #         {"type": "metadata", "subtype": "place of publication", "value": "Hamburg"},
    #     ]
    # }
    print(json.dumps(query, indent=2))
    r = requests.post("http://localhost:8000/api/search/search", json=query, headers=headers)
    if r.status_code == requests.codes.ok:
        j = r.json()
        # assert j["pagination"]["totalResults"] != 4
        print(json.dumps(j, indent=2, ensure_ascii=False))


if __name__ == "__main__":
    # test_faceted_query()
    test_ingest()<|MERGE_RESOLUTION|>--- conflicted
+++ resolved
@@ -7,29 +7,17 @@
         # "https://iiif.ub.uni-leipzig.de/static/collections/Drucke17/collection.json",
         # "https://iiif.ub.uni-leipzig.de/static/collections/Drucke16/collection.json",
         # "https://iiif.ub.uni-leipzig.de/static/collections/misc/cdvost2018.json",
-<<<<<<< HEAD
-        "https://iiif.hab.de/collection/project/mssox.json",
-        "https://www.e-codices.unifr.ch/metadata/iiif/collection/sl.json",
-        # "https://www.e-codices.unifr.ch/metadata/iiif/collection/saa.json",
-        # "https://www.e-codices.unifr.ch/metadata/iiif/collection/bge.json",
-        "https://digital.library.villanova.edu/Collection/vudl:294849/IIIF",
-        "https://digital.library.villanova.edu/Collection/vudl:289364/IIIF",
-=======
         # "https://iiif.hab.de/collection/project/mssox.json",
         # "https://www.e-codices.unifr.ch/metadata/iiif/collection/sl.json",
         # "https://www.e-codices.unifr.ch/metadata/iiif/collection/saa.json",
         # "https://www.e-codices.unifr.ch/metadata/iiif/collection/bge.json",
         # "https://digital.library.villanova.edu/Collection/vudl:294849/IIIF",
         # "https://digital.library.villanova.edu/Collection/vudl:289364/IIIF",
->>>>>>> d78ed9bc
         # "https://digital.library.villanova.edu/Collection/vudl:313874/IIIF",
         # "https://digital.library.villanova.edu/Collection/vudl:293828/IIIF",
         # "https://digital.library.villanova.edu/Collection/vudl:287996/IIIF",
         # "https://digital.library.villanova.edu/Collection/vudl:321794/IIIF",
         # "https://digital.library.villanova.edu/Collection/vudl:289113/IIIF",
-<<<<<<< HEAD
-        "https://view.nls.uk/collections/7446/74466699.json",
-=======
         # "https://view.nls.uk/collections/7446/74466699.json",
         # "https://wellcomelibrary.org/service/collections/topics/Alcoholism/",
         # "https://wellcomelibrary.org/service/collections/topics/dragons/",
@@ -37,7 +25,6 @@
         # "https://wellcomelibrary.org/service/collections/topics/Mydriasis/",
         # "https://wellcomelibrary.org/service/collections/topics/Abipon%20Indians/",
         "https://wellcomelibrary.org/service/collections/topics/Acropora/",
->>>>>>> d78ed9bc
     ]
     for coll in collections:
         collection = requests.get(coll).json()
