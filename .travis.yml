--- conflicted
+++ resolved
@@ -29,18 +29,10 @@
   - provider: script
     script: bash ./.travis/docker-deploy.sh digirati/madoc-search
     on:
-<<<<<<< HEAD
-      branch: feature/ual
-
-if: |
-  branch = master OR \
-  branch = feature/ual OR \
-=======
       branch: ual
 
 if: |
   branch = master OR \
   branch = ual OR \
->>>>>>> 362f7069
   type = pull_request OR \
   tag IS present